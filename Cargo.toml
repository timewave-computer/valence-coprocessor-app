[workspace]
members = ["crates/circuit", "crates/domain", "crates/controller"]
resolver = "2"

[workspace.package]
authors = ["Timewave Labs"]
edition = "2021"
license = "Apache-2.0"
version = "0.4.0"

[workspace.dependencies]
anyhow = { version = "1.0.83", default-features = false }
serde_json = { version = "1.0.140", default-features = false, features = [
  "alloc",
] }
<<<<<<< HEAD
valence-coprocessor = { git = "https://github.com/timewave-computer/valence-coprocessor.git", tag = "v0.2.3", default-features = false }
valence-coprocessor-wasm = { git = "https://github.com/timewave-computer/valence-coprocessor.git", tag = "v0.2.3", default-features = false }
=======
valence-coprocessor = { git = "https://github.com/timewave-computer/valence-coprocessor.git", tag = "v0.3.0", default-features = false }
valence-coprocessor-wasm = { git = "https://github.com/timewave-computer/valence-coprocessor.git", tag = "v0.3.0", default-features = false }
>>>>>>> 4cb710e7
<|MERGE_RESOLUTION|>--- conflicted
+++ resolved
@@ -13,10 +13,5 @@
 serde_json = { version = "1.0.140", default-features = false, features = [
   "alloc",
 ] }
-<<<<<<< HEAD
-valence-coprocessor = { git = "https://github.com/timewave-computer/valence-coprocessor.git", tag = "v0.2.3", default-features = false }
-valence-coprocessor-wasm = { git = "https://github.com/timewave-computer/valence-coprocessor.git", tag = "v0.2.3", default-features = false }
-=======
 valence-coprocessor = { git = "https://github.com/timewave-computer/valence-coprocessor.git", tag = "v0.3.0", default-features = false }
-valence-coprocessor-wasm = { git = "https://github.com/timewave-computer/valence-coprocessor.git", tag = "v0.3.0", default-features = false }
->>>>>>> 4cb710e7
+valence-coprocessor-wasm = { git = "https://github.com/timewave-computer/valence-coprocessor.git", tag = "v0.3.0", default-features = false }